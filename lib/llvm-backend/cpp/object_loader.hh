#pragma once

#include <cstddef>
#include <cstdint>
#include <exception>
#include <iostream>
#include <sstream>
#include <setjmp.h>
#include <functional>

#include <llvm/ExecutionEngine/RuntimeDyld.h>

typedef enum {
  PROTECT_NONE,
  PROTECT_READ,
  PROTECT_READ_WRITE,
  PROTECT_READ_EXECUTE,
} mem_protect_t;

typedef enum {
  RESULT_OK,
  RESULT_ALLOCATE_FAILURE,
  RESULT_PROTECT_FAILURE,
  RESULT_DEALLOC_FAILURE,
  RESULT_OBJECT_LOAD_FAILURE,
} result_t;

typedef result_t (*alloc_memory_t)(size_t size, mem_protect_t protect,
                                   uint8_t **ptr_out, size_t *size_out);
typedef result_t (*protect_memory_t)(uint8_t *ptr, size_t size,
                                     mem_protect_t protect);
typedef result_t (*dealloc_memory_t)(uint8_t *ptr, size_t size);
typedef uintptr_t (*lookup_vm_symbol_t)(const char *name_ptr, size_t length);
typedef void (*fde_visitor_t)(uint8_t *fde);
typedef result_t (*visit_fde_t)(uint8_t *fde, size_t size,
                                fde_visitor_t visitor);

typedef void (*trampoline_t)(void *, void *, void *, void *);

typedef struct {
  /* Memory management. */
  alloc_memory_t alloc_memory;
  protect_memory_t protect_memory;
  dealloc_memory_t dealloc_memory;

  lookup_vm_symbol_t lookup_vm_symbol;

  visit_fde_t visit_fde;
} callbacks_t;

typedef struct {
  size_t data, vtable;
} box_any_t;

<<<<<<< HEAD
struct MemoryManager : llvm::RuntimeDyld::MemoryManager {
public:
  MemoryManager(callbacks_t callbacks) : callbacks(callbacks) {}
  virtual ~MemoryManager() override;

  inline uint8_t *get_stack_map_ptr() const { return stack_map_ptr; }
  inline size_t get_stack_map_size() const { return stack_map_size; }
  inline uint8_t *get_code_ptr() const { return (uint8_t *)code_start_ptr; }
  inline size_t get_code_size() const { return code_size; }

  virtual uint8_t *allocateCodeSection(uintptr_t size, unsigned alignment,
                                       unsigned section_id,
                                       llvm::StringRef section_name) override;
  virtual uint8_t *allocateDataSection(uintptr_t size, unsigned alignment,
                                       unsigned section_id,
                                       llvm::StringRef section_name,
                                       bool read_only) override;
  virtual void reserveAllocationSpace(uintptr_t code_size, uint32_t code_align,
                                      uintptr_t read_data_size,
                                      uint32_t read_data_align,
                                      uintptr_t read_write_data_size,
                                      uint32_t read_write_data_align) override;
  /* Turn on the `reserveAllocationSpace` callback. */
  virtual bool needsToReserveAllocationSpace() override;
  virtual void registerEHFrames(uint8_t *addr, uint64_t LoadAddr,
                                size_t size) override;
  virtual void deregisterEHFrames() override;
  virtual bool finalizeMemory(std::string *ErrMsg = nullptr) override;
  virtual void notifyObjectLoaded(llvm::RuntimeDyld &RTDyld,
                     const llvm::object::ObjectFile &Obj) override;

private:
  struct Section {
    uint8_t *base;
    size_t size;
  };

  uint8_t *allocate_bump(Section &section, uintptr_t &bump_ptr, size_t size,
                         size_t align);

  Section code_section, read_section, readwrite_section;
  uintptr_t code_start_ptr;
  size_t code_size;
  uintptr_t code_bump_ptr, read_bump_ptr, readwrite_bump_ptr;
  uint8_t *eh_frame_ptr;
  size_t eh_frame_size;
  bool eh_frames_registered = false;

  callbacks_t callbacks;

  uint8_t *stack_map_ptr = nullptr;
  size_t stack_map_size = 0;
};

struct WasmException {
=======
void catch_unwind(std::function<void()>&& f);
[[noreturn]] void unsafe_unwind(std::exception *exception);

struct WasmException : std::exception {
>>>>>>> b113f5a2
public:
  virtual std::string description() const noexcept = 0;
};

struct UncatchableException : WasmException {
public:
  virtual std::string description() const noexcept override {
    return "Uncatchable exception";
  }
};

struct UserException : UncatchableException {
public:
  UserException(size_t data, size_t vtable) : error_data({data, vtable}) {}

  virtual std::string description() const noexcept override {
    return "user exception";
  }

  // The parts of a `Box<dyn Any>`.
  box_any_t error_data;
};

struct BreakpointException : UncatchableException {
public:
  BreakpointException(uintptr_t callback) : callback(callback) {}

  virtual std::string description() const noexcept override {
    return "breakpoint exception";
  }

  uintptr_t callback;
};

struct WasmModule {
public:
  WasmModule(const uint8_t *object_start, size_t object_size,
             callbacks_t callbacks);

  void *get_func(llvm::StringRef name) const;
  uint8_t *get_stack_map_ptr() const;
  size_t get_stack_map_size() const;
  uint8_t *get_code_ptr() const;
  size_t get_code_size() const;

  bool _init_failed = false;

private:
  std::unique_ptr<MemoryManager> memory_manager;
  std::unique_ptr<llvm::object::ObjectFile> object_file;
  std::unique_ptr<llvm::RuntimeDyld> runtime_dyld;
};

struct WasmTrap : UncatchableException {
public:
  enum Type {
    Unreachable = 0,
    IncorrectCallIndirectSignature = 1,
    MemoryOutOfBounds = 2,
    CallIndirectOOB = 3,
    IllegalArithmetic = 4,
    Unknown,
  };

  WasmTrap(Type type) : type(type) {}

  virtual std::string description() const noexcept override {
    std::ostringstream ss;
    ss << "WebAssembly trap:" << '\n' << " - type: " << type << '\n';

    return ss.str();
  }

  Type type;

private:
  friend std::ostream &operator<<(std::ostream &out, const Type &ty) {
    switch (ty) {
    case Type::Unreachable:
      out << "unreachable";
      break;
    case Type::IncorrectCallIndirectSignature:
      out << "incorrect call_indirect signature";
      break;
    case Type::MemoryOutOfBounds:
      out << "memory access out-of-bounds";
      break;
    case Type::CallIndirectOOB:
      out << "call_indirect out-of-bounds";
      break;
    case Type::IllegalArithmetic:
      out << "illegal arithmetic operation";
      break;
    case Type::Unknown:
    default:
      out << "unknown";
      break;
    }
    return out;
  }
};

struct CatchableException : WasmException {
public:
  CatchableException(uint32_t type_id, uint32_t value_num)
      : type_id(type_id), value_num(value_num) {}

  virtual std::string description() const noexcept override {
    return "catchable exception";
  }

  uint32_t type_id, value_num;
  uint64_t values[1];
};

extern "C" {
void callback_trampoline(void *, void *);

result_t module_load(const uint8_t *mem_ptr, size_t mem_size,
                     callbacks_t callbacks, WasmModule **module_out) {
  *module_out = new WasmModule(mem_ptr, mem_size, callbacks);

  if ((*module_out)->_init_failed) {
    return RESULT_OBJECT_LOAD_FAILURE;
  }

  return RESULT_OK;
}

[[noreturn]] void throw_trap(WasmTrap::Type ty) { unsafe_unwind(new WasmTrap(ty)); }

void module_delete(WasmModule *module) { delete module; }

// Throw a fat pointer that's assumed to be `*mut dyn Any` on the rust
// side.
[[noreturn]] void throw_any(size_t data, size_t vtable) {
  unsafe_unwind(new UserException(data, vtable));
}

// Throw a pointer that's assumed to be codegen::BreakpointHandler on the
// rust side.
[[noreturn]] void throw_breakpoint(uintptr_t callback) {
  unsafe_unwind(new BreakpointException(callback));
}

bool invoke_trampoline(trampoline_t trampoline, void *ctx, void *func,
                       void *params, void *results, WasmTrap::Type *trap_out,
                       box_any_t *user_error, void *invoke_env) noexcept {
  try {
    catch_unwind([trampoline, ctx, func, params, results]() {
        trampoline(ctx, func, params, results);
    });
    return true;
  } catch (const WasmTrap &e) {
    *trap_out = e.type;
    return false;
  } catch (const UserException &e) {
    *user_error = e.error_data;
    return false;
  } catch (const BreakpointException &e) {
    callback_trampoline(user_error, (void *)e.callback);
    return false;
  } catch (const WasmException &e) {
    *trap_out = WasmTrap::Type::Unknown;
    return false;
  } catch (...) {
    *trap_out = WasmTrap::Type::Unknown;
    return false;
  }
}

void *get_func_symbol(WasmModule *module, const char *name) {
  return module->get_func(llvm::StringRef(name));
}

const uint8_t *llvm_backend_get_stack_map_ptr(const WasmModule *module) {
  return module->get_stack_map_ptr();
}

size_t llvm_backend_get_stack_map_size(const WasmModule *module) {
  return module->get_stack_map_size();
}

const uint8_t *llvm_backend_get_code_ptr(const WasmModule *module) {
  return module->get_code_ptr();
}

size_t llvm_backend_get_code_size(const WasmModule *module) {
  return module->get_code_size();
}
}<|MERGE_RESOLUTION|>--- conflicted
+++ resolved
@@ -52,7 +52,6 @@
   size_t data, vtable;
 } box_any_t;
 
-<<<<<<< HEAD
 struct MemoryManager : llvm::RuntimeDyld::MemoryManager {
 public:
   MemoryManager(callbacks_t callbacks) : callbacks(callbacks) {}
@@ -107,16 +106,13 @@
   size_t stack_map_size = 0;
 };
 
-struct WasmException {
-=======
+struct WasmException: std::exception {
+public:
+  virtual std::string description() const noexcept = 0;
+};
+
 void catch_unwind(std::function<void()>&& f);
 [[noreturn]] void unsafe_unwind(std::exception *exception);
-
-struct WasmException : std::exception {
->>>>>>> b113f5a2
-public:
-  virtual std::string description() const noexcept = 0;
-};
 
 struct UncatchableException : WasmException {
 public:
