--- conflicted
+++ resolved
@@ -7,23 +7,28 @@
 
     #[cfg(target_arch = "x86_64")]
     extern "C" {
+        /// Load registers and return on the stack [stack_end..stack_begin].
         pub fn run_on_alternative_stack(stack_end: *mut u64, stack_begin: *mut u64) -> u64;
+        /// Internal routine for switching into a backend without information about where registers are preserved.
         pub fn register_preservation_trampoline(); // NOT safe to call directly
     }
 
+    /// Internal routine for switching into a backend without information about where registers are preserved.
     #[cfg(not(target_arch = "x86_64"))]
     pub extern "C" fn register_preservation_trampoline() {
         unimplemented!("register_preservation_trampoline");
     }
 
     extern "C" {
+        /// libc setjmp
         pub fn setjmp(env: *mut c_void) -> i32;
+        /// libc longjmp
         pub fn longjmp(env: *mut c_void, val: i32) -> !;
     }
 }
 
 use crate::codegen::{BreakpointInfo, BreakpointMap};
-use crate::state::x64::{build_instance_image, read_stack, X64Register, GPR, XMM};
+use crate::state::x64::{build_instance_image, read_stack, X64Register, GPR};
 use crate::state::{CodeVersion, ExecutionStateImage};
 use crate::vm;
 use libc::{mmap, mprotect, siginfo_t, MAP_ANON, MAP_PRIVATE, PROT_NONE, PROT_READ, PROT_WRITE};
@@ -44,7 +49,7 @@
 }
 
 #[cfg(not(target_arch = "x86_64"))]
-pub(crate) unsafe fn run_on_alternative_stack(stack_end: *mut u64, stack_begin: *mut u64) -> u64 {
+pub(crate) unsafe fn run_on_alternative_stack(_stack_end: *mut u64, _stack_begin: *mut u64) -> u64 {
     unimplemented!("run_on_alternative_stack");
 }
 
@@ -217,16 +222,14 @@
     f(inner.breakpoints.as_ref())
 }
 
-<<<<<<< HEAD
 #[cfg(not(target_arch = "x86_64"))]
-pub fn allocate_and_run<R, F: FnOnce() -> R>(size: usize, f: F) -> R {
+/// Allocates and runs with the given stack size and closure.
+pub fn allocate_and_run<R, F: FnOnce() -> R>(_size: usize, f: F) -> R {
     f()
 }
 
 #[cfg(target_arch = "x86_64")]
-=======
 /// Allocates and runs with the given stack size and closure.
->>>>>>> d64d070c
 pub fn allocate_and_run<R, F: FnOnce() -> R>(size: usize, f: F) -> R {
     struct Context<F: FnOnce() -> R, R> {
         f: Option<F>,
@@ -439,20 +442,19 @@
     sigaction(SIGINT, &sa_interrupt).unwrap();
 }
 
-<<<<<<< HEAD
 #[derive(Debug, Clone)]
-=======
 /// Info about the fault
->>>>>>> d64d070c
 pub struct FaultInfo {
     /// Faulting address.
     pub faulting_addr: *const c_void,
-<<<<<<< HEAD
+    /// Instruction pointer.
     pub ip: &'static Cell<usize>,
+    /// Values of known registers.
     pub known_registers: [Option<u64>; 32],
 }
 
 impl FaultInfo {
+    /// Parses the stack and builds an execution state image.
     pub unsafe fn read_stack(&self, max_depth: Option<usize>) -> Option<ExecutionStateImage> {
         let rsp = match self.known_registers[X64Register::GPR(GPR::RSP).to_index().0] {
             Some(x) => x,
@@ -473,8 +475,10 @@
 }
 
 #[cfg(all(target_os = "linux", target_arch = "aarch64"))]
+/// Get fault info from siginfo and ucontext.
 pub unsafe fn get_fault_info(siginfo: *const c_void, ucontext: *mut c_void) -> FaultInfo {
     #[allow(dead_code)]
+    #[allow(non_camel_case_types)]
     #[repr(packed)]
     struct sigcontext {
         fault_address: u64,
@@ -486,6 +490,7 @@
     }
 
     #[allow(dead_code)]
+    #[allow(non_camel_case_types)]
     #[repr(packed)]
     struct ucontext {
         unknown: [u8; 176],
@@ -493,6 +498,7 @@
     }
 
     #[allow(dead_code)]
+    #[allow(non_camel_case_types)]
     #[repr(C)]
     struct siginfo_t {
         si_signo: i32,
@@ -535,21 +541,14 @@
     }
 }
 
-=======
-    /// Instruction pointer.
-    pub ip: *const c_void,
-    /// Known registers.
-    pub known_registers: [Option<u64>; 32],
-}
-
-/// Gets fault info for the given siginfo and context pointers.
->>>>>>> d64d070c
 #[cfg(all(target_os = "linux", target_arch = "x86_64"))]
+/// Get fault info from siginfo and ucontext.
 pub unsafe fn get_fault_info(siginfo: *const c_void, ucontext: *mut c_void) -> FaultInfo {
     use libc::{
         _libc_xmmreg, ucontext_t, REG_R10, REG_R11, REG_R12, REG_R13, REG_R14, REG_R15, REG_R8,
         REG_R9, REG_RAX, REG_RBP, REG_RBX, REG_RCX, REG_RDI, REG_RDX, REG_RIP, REG_RSI, REG_RSP,
     };
+    use crate::state::x64::XMM;
 
     fn read_xmm(reg: &_libc_xmmreg) -> u64 {
         (reg.element[0] as u64) | ((reg.element[1] as u64) << 32)
@@ -626,6 +625,7 @@
 /// Get fault info from siginfo and ucontext.
 #[cfg(all(target_os = "macos", target_arch = "x86_64"))]
 pub unsafe fn get_fault_info(siginfo: *const c_void, ucontext: *mut c_void) -> FaultInfo {
+    use crate::state::x64::XMM;
     #[allow(dead_code)]
     #[repr(C)]
     struct ucontext_t {
