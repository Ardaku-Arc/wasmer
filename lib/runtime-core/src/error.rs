--- conflicted
+++ resolved
@@ -1,12 +1,7 @@
 use crate::types::{
     FuncSig, GlobalDescriptor, MemoryDescriptor, MemoryIndex, TableDescriptor, TableIndex, Type,
 };
-<<<<<<< HEAD
-use std::error::Error as StdError;
-use std::fmt;
-=======
 use core::borrow::Borrow;
->>>>>>> cb29261e
 use std::sync::Arc;
 
 pub type Result<T> = std::result::Result<T, Error>;
@@ -256,16 +251,6 @@
     }
 }
 
-<<<<<<< HEAD
-impl fmt::Display for CallError {
-    fn fmt(&self, f: &mut fmt::Formatter) -> fmt::Result {
-        write!(f, "Call error")
-    }
-}
-
-impl StdError for CallError {}
-
-=======
 impl std::fmt::Display for CallError {
     fn fmt(&self, f: &mut std::fmt::Formatter) -> std::fmt::Result {
         match self {
@@ -275,7 +260,6 @@
     }
 }
 
->>>>>>> cb29261e
 /// This error type is produced when creating something,
 /// like a `Memory` or a `Table`.
 #[derive(Debug, Clone)]
@@ -291,15 +275,6 @@
     }
 }
 
-<<<<<<< HEAD
-impl fmt::Display for CreationError {
-    fn fmt(&self, f: &mut fmt::Formatter) -> fmt::Result {
-        write!(f, "Creation error")
-    }
-}
-
-impl StdError for CreationError {}
-=======
 impl std::fmt::Display for CreationError {
     fn fmt(&self, f: &mut std::fmt::Formatter) -> std::fmt::Result {
         match self {
@@ -315,7 +290,6 @@
 }
 
 impl std::error::Error for CreationError {}
->>>>>>> cb29261e
 
 /// The amalgamation of all errors that can occur
 /// during the compilation, instantiation, or execution
