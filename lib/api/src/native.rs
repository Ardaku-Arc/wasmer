//! Native Functions.
//!
//! This module creates the helper `NativeFunc` that let us call WebAssembly
//! functions with the native ABI, that is:
//!
//! ```ignore
//! let add_one = instance.exports.get_function("function_name")?;
//! let add_one_native: NativeFunc<i32, i32> = add_one.native().unwrap();
//! ```
use std::marker::PhantomData;

use crate::externals::function::{DynamicFunction, VMDynamicFunction};
use crate::{FromToNativeWasmType, Function, RuntimeError, Store, WasmTypeList};
use std::panic::{catch_unwind, AssertUnwindSafe};
use wasmer_engine::ExportFunction;
use wasmer_types::NativeWasmType;
use wasmer_vm::{VMDynamicFunctionContext, VMFunctionBody, VMFunctionEnvironment, VMFunctionKind};

/// A WebAssembly function that can be called natively
/// (using the Native ABI).
#[derive(Clone)]
pub struct NativeFunc<Args = (), Rets = ()> {
    store: Store,
    exported: ExportFunction,
    _phantom: PhantomData<(Args, Rets)>,
}

unsafe impl<Args, Rets> Send for NativeFunc<Args, Rets> {}

impl<Args, Rets> NativeFunc<Args, Rets>
where
    Args: WasmTypeList,
    Rets: WasmTypeList,
{
    pub(crate) fn new(store: Store, exported: ExportFunction) -> Self {
        Self {
            store,
            exported,
            _phantom: PhantomData,
        }
    }

    pub(crate) fn is_host(&self) -> bool {
        self.exported.vm_function.instance_ref.is_none()
    }

    pub(crate) fn vmctx(&self) -> VMFunctionEnvironment {
        self.exported.vm_function.vmctx
    }

    pub(crate) fn address(&self) -> *const VMFunctionBody {
        self.exported.vm_function.address
    }

    pub(crate) fn arg_kind(&self) -> VMFunctionKind {
        self.exported.vm_function.kind
    }
}

/*
impl<Args, Rets> From<&NativeFunc<Args, Rets>> for VMFunction
where
    Args: WasmTypeList,
    Rets: WasmTypeList,
{
    fn from(other: &NativeFunc<Args, Rets>) -> Self {
        let signature = FunctionType::new(Args::wasm_types(), Rets::wasm_types());
        Self {
            address: other.address,
            vmctx: other.vmctx,
            signature,
            kind: other.arg_kind,
            call_trampoline: None,
            instance_ref: None,
        }
    }
}*/

impl<Args, Rets> From<&NativeFunc<Args, Rets>> for ExportFunction
where
    Args: WasmTypeList,
    Rets: WasmTypeList,
{
    fn from(other: &NativeFunc<Args, Rets>) -> Self {
        other.exported.clone()
    }
}

impl<Args, Rets> From<NativeFunc<Args, Rets>> for Function
where
    Args: WasmTypeList,
    Rets: WasmTypeList,
{
    fn from(other: NativeFunc<Args, Rets>) -> Self {
        Self {
            store: other.store,
            exported: other.exported,
        }
    }
}

macro_rules! impl_native_traits {
    (  $( $x:ident ),* ) => {
        #[allow(unused_parens, non_snake_case)]
        impl<$( $x , )* Rets> NativeFunc<( $( $x ),* ), Rets>
        where
            $( $x: FromToNativeWasmType, )*
            Rets: WasmTypeList,
        {
            /// Call the typed func and return results.
            pub fn call(&self, $( $x: $x, )* ) -> Result<Rets, RuntimeError> {
                if !self.is_host() {
                    // We assume the trampoline is always going to be present for
                    // Wasm functions
                    let trampoline = self.exported.vm_function.call_trampoline.expect("Call trampoline not found in wasm function");
                    // TODO: when `const fn` related features mature more, we can declare a single array
                    // of the correct size here.
                    let mut params_list = [ $( $x.to_native().to_binary() ),* ];
                    let mut rets_list_array = Rets::empty_array();
                    let rets_list = rets_list_array.as_mut();
                    let using_rets_array;
                    let args_rets: &mut [i128] = if params_list.len() > rets_list.len() {
                        using_rets_array = false;
                        params_list.as_mut()
                    } else {
                        using_rets_array = true;
                        for (i, &arg) in params_list.iter().enumerate() {
                            rets_list[i] = arg;
                        }
                        rets_list.as_mut()
                    };
                    unsafe {
                        wasmer_vm::wasmer_call_trampoline(
                            self.vmctx(),
                            trampoline,
                            self.address(),
                            args_rets.as_mut_ptr() as *mut u8,
                        )
                    }?;
                    let num_rets = rets_list.len();
                    if !using_rets_array && num_rets > 0 {
                        let src_pointer = params_list.as_ptr();
                        let rets_list = &mut rets_list_array.as_mut()[0] as *mut i128;
                        unsafe {
<<<<<<< HEAD
                            wasmer_vm::wasmer_call_trampoline(
                                &self.store,
                                self.vmctx(),
                                trampoline,
                                self.address(),
                                args_rets.as_mut_ptr() as *mut u8,
                            )
                        }?;
                        let num_rets = rets_list.len();
                        if !using_rets_array && num_rets > 0 {
                            let src_pointer = params_list.as_ptr();
                            let rets_list = &mut rets_list_array.as_mut()[0] as *mut i128;
                            unsafe {
                                // TODO: we can probably remove this copy by doing some clever `transmute`s.
                                // we know it's not overlapping because `using_rets_array` is false
                                std::ptr::copy_nonoverlapping(src_pointer,
                                                              rets_list,
                                                              num_rets);
                            }
=======
                            // TODO: we can probably remove this copy by doing some clever `transmute`s.
                            // we know it's not overlapping because `using_rets_array` is false
                            std::ptr::copy_nonoverlapping(src_pointer,
                                                            rets_list,
                                                            num_rets);
>>>>>>> e73ebb12
                        }
                    }
                    Ok(Rets::from_array(rets_list_array))
                    // TODO: When the Host ABI and Wasm ABI are the same, we could do this instead:
                    // but we can't currently detect whether that's safe.
                    //
                    // let results = unsafe {
                    //     wasmer_vm::catch_traps_with_result(self.vmctx, || {
                    //         let f = std::mem::transmute::<_, unsafe extern "C" fn( *mut VMContext, $( $x, )*) -> Rets::CStruct>(self.address());
                    //         // We always pass the vmctx
                    //         f( self.vmctx, $( $x, )* )
                    //     }).map_err(RuntimeError::from_trap)?
                    // };
                    // Ok(Rets::from_c_struct(results))

                }
                else {
                    match self.arg_kind() {
                        VMFunctionKind::Static => {
                            let results = catch_unwind(AssertUnwindSafe(|| unsafe {
                                let f = std::mem::transmute::<_, unsafe extern "C" fn( VMFunctionEnvironment, $( $x, )*) -> Rets::CStruct>(self.address());
                                // We always pass the vmctx
                                f( self.vmctx(), $( $x, )* )
                            })).map_err(|e| RuntimeError::new(format!("{:?}", e)))?;
                            Ok(Rets::from_c_struct(results))
                        },
                        VMFunctionKind::Dynamic => {
                            let params_list = [ $( $x.to_native().to_value() ),* ];
                            let results = {
                                type VMContextWithEnv = VMDynamicFunctionContext<DynamicFunction<std::ffi::c_void>>;
                                unsafe {
                                    let ctx = self.vmctx().host_env as *mut VMContextWithEnv;
                                    (*ctx).ctx.call(&params_list)?
                                }
                            };
                            let mut rets_list_array = Rets::empty_array();
                            let mut_rets = rets_list_array.as_mut() as *mut [i128] as *mut i128;
                            for (i, ret) in results.iter().enumerate() {
                                unsafe {
                                    ret.write_value_to(mut_rets.add(i));
                                }
                            }
                            Ok(Rets::from_array(rets_list_array))
                        }
                    }
                }

            }
        }

        #[allow(unused_parens)]
        impl<'a, $( $x, )* Rets> crate::exports::ExportableWithGenerics<'a, ($( $x ),*), Rets> for NativeFunc<( $( $x ),* ), Rets>
        where
            $( $x: FromToNativeWasmType, )*
            Rets: WasmTypeList,
        {
            fn get_self_from_extern_with_generics(_extern: &crate::externals::Extern) -> Result<Self, crate::exports::ExportError> {
                use crate::exports::Exportable;
                crate::Function::get_self_from_extern(_extern)?.native().map_err(|_| crate::exports::ExportError::IncompatibleType)
            }
        }
    };
}

impl_native_traits!();
impl_native_traits!(A1);
impl_native_traits!(A1, A2);
impl_native_traits!(A1, A2, A3);
impl_native_traits!(A1, A2, A3, A4);
impl_native_traits!(A1, A2, A3, A4, A5);
impl_native_traits!(A1, A2, A3, A4, A5, A6);
impl_native_traits!(A1, A2, A3, A4, A5, A6, A7);
impl_native_traits!(A1, A2, A3, A4, A5, A6, A7, A8);
impl_native_traits!(A1, A2, A3, A4, A5, A6, A7, A8, A9);
impl_native_traits!(A1, A2, A3, A4, A5, A6, A7, A8, A9, A10);
impl_native_traits!(A1, A2, A3, A4, A5, A6, A7, A8, A9, A10, A11);
impl_native_traits!(A1, A2, A3, A4, A5, A6, A7, A8, A9, A10, A11, A12);
impl_native_traits!(A1, A2, A3, A4, A5, A6, A7, A8, A9, A10, A11, A12, A13);
impl_native_traits!(A1, A2, A3, A4, A5, A6, A7, A8, A9, A10, A11, A12, A13, A14);
impl_native_traits!(A1, A2, A3, A4, A5, A6, A7, A8, A9, A10, A11, A12, A13, A14, A15);
impl_native_traits!(A1, A2, A3, A4, A5, A6, A7, A8, A9, A10, A11, A12, A13, A14, A15, A16);
impl_native_traits!(A1, A2, A3, A4, A5, A6, A7, A8, A9, A10, A11, A12, A13, A14, A15, A16, A17);
impl_native_traits!(
    A1, A2, A3, A4, A5, A6, A7, A8, A9, A10, A11, A12, A13, A14, A15, A16, A17, A18
);
impl_native_traits!(
    A1, A2, A3, A4, A5, A6, A7, A8, A9, A10, A11, A12, A13, A14, A15, A16, A17, A18, A19
);
impl_native_traits!(
    A1, A2, A3, A4, A5, A6, A7, A8, A9, A10, A11, A12, A13, A14, A15, A16, A17, A18, A19, A20
);<|MERGE_RESOLUTION|>--- conflicted
+++ resolved
@@ -131,6 +131,7 @@
                     };
                     unsafe {
                         wasmer_vm::wasmer_call_trampoline(
+                            &self.store,
                             self.vmctx(),
                             trampoline,
                             self.address(),
@@ -142,33 +143,11 @@
                         let src_pointer = params_list.as_ptr();
                         let rets_list = &mut rets_list_array.as_mut()[0] as *mut i128;
                         unsafe {
-<<<<<<< HEAD
-                            wasmer_vm::wasmer_call_trampoline(
-                                &self.store,
-                                self.vmctx(),
-                                trampoline,
-                                self.address(),
-                                args_rets.as_mut_ptr() as *mut u8,
-                            )
-                        }?;
-                        let num_rets = rets_list.len();
-                        if !using_rets_array && num_rets > 0 {
-                            let src_pointer = params_list.as_ptr();
-                            let rets_list = &mut rets_list_array.as_mut()[0] as *mut i128;
-                            unsafe {
-                                // TODO: we can probably remove this copy by doing some clever `transmute`s.
-                                // we know it's not overlapping because `using_rets_array` is false
-                                std::ptr::copy_nonoverlapping(src_pointer,
-                                                              rets_list,
-                                                              num_rets);
-                            }
-=======
                             // TODO: we can probably remove this copy by doing some clever `transmute`s.
                             // we know it's not overlapping because `using_rets_array` is false
                             std::ptr::copy_nonoverlapping(src_pointer,
-                                                            rets_list,
-                                                            num_rets);
->>>>>>> e73ebb12
+                                                          rets_list,
+                                                          num_rets);
                         }
                     }
                     Ok(Rets::from_array(rets_list_array))
