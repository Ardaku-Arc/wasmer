--- conflicted
+++ resolved
@@ -1,16 +1,7 @@
 [package]
 name = "wasmer-clif-backend"
-<<<<<<< HEAD
-version = "0.1.4"
-authors = [
-    "Lachlan Sneff <lachlan.sneff@gmail.com>",
-    "Steve Akinyemi <steve@wasmer.io>",
-    "Syrus Akbary <syrus@wasmer.io>"
-]
-=======
 version = "0.1.0"
 authors = ["The Wasmer Engineering Team <engineering@wasmer.io>"]
->>>>>>> a5d03ff7
 edition = "2018"
 
 [dependencies]
