//! Define `NativeArtifact` to allow compiling and instantiating to be
//! done as separate steps.

use crate::engine::{NativeEngine, NativeEngineInner};
use crate::serialize::ModuleMetadata;
use libloading::{Library, Symbol as LibrarySymbol};
use std::error::Error;
use std::fs::File;
use std::io::{Read, Write};
use std::path::{Path, PathBuf};
#[cfg(feature = "compiler")]
use std::process::Command;
use std::sync::Arc;
use tempfile::NamedTempFile;
#[cfg(feature = "compiler")]
use tracing::trace;
use wasm_common::entity::{BoxedSlice, PrimaryMap};
#[cfg(feature = "compiler")]
use wasm_common::DataInitializer;
use wasm_common::{
    FunctionIndex, LocalFunctionIndex, MemoryIndex, OwnedDataInitializer, SignatureIndex,
    TableIndex,
};
#[cfg(feature = "compiler")]
use wasmer_compiler::{Compilation, CompileModuleInfo, Compiler, ModuleEnvironment, Target};
use wasmer_compiler::{CompileError, Features, OperatingSystem, Triple};
use wasmer_engine::{
    Artifact, DeserializeError, InstantiationError, LinkError, RuntimeError, SerializeError,
};
#[cfg(feature = "compiler")]
<<<<<<< HEAD
use wasmer_object::{emit_compilation, emit_data, get_object_for_target, CompilationNamer};
use wasmer_vm::{
    FunctionBodyPtr, ModuleInfo, VMFunctionBody, VMSharedSignatureIndex, VMTrampoline,
};
=======
use wasmer_engine::{Engine, Tunables};
use wasmer_object::CompilationNamer;
#[cfg(feature = "compiler")]
use wasmer_object::{emit_compilation, emit_data, get_object_for_target};
>>>>>>> c86fb49e
use wasmer_vm::{MemoryStyle, TableStyle};

/// A compiled wasm module, ready to be instantiated.
pub struct NativeArtifact {
    sharedobject_path: PathBuf,
    metadata: ModuleMetadata,
    #[allow(dead_code)]
    library: Option<Library>,
    finished_functions: BoxedSlice<LocalFunctionIndex, FunctionBodyPtr>,
    finished_dynamic_function_trampolines: BoxedSlice<FunctionIndex, FunctionBodyPtr>,
    signatures: BoxedSlice<SignatureIndex, VMSharedSignatureIndex>,
}

fn to_compile_error(err: impl Error) -> CompileError {
    CompileError::Codegen(format!("{}", err))
}

const WASMER_METADATA_SYMBOL: &[u8] = b"WASMER_METADATA";

impl NativeArtifact {
    // Mach-O header in Mac
    #[allow(dead_code)]
    const MAGIC_HEADER_MH_CIGAM_64: &'static [u8] = &[207, 250, 237, 254];

    // ELF Magic header for Linux (32 bit)
    #[allow(dead_code)]
    const MAGIC_HEADER_ELF_32: &'static [u8] = &[0x7f, b'E', b'L', b'F', 1];

    // ELF Magic header for Linux (64 bit)
    #[allow(dead_code)]
    const MAGIC_HEADER_ELF_64: &'static [u8] = &[0x7f, b'E', b'L', b'F', 2];

    // COFF Magic header for Windows (64 bit)
    #[allow(dead_code)]
    const MAGIC_HEADER_COFF_64: &'static [u8] = &[b'M', b'Z'];

    /// Check if the provided bytes look like `NativeArtifact`.
    ///
    /// This means, if the bytes look like a shared object file in the target
    /// system.
    pub fn is_deserializable(bytes: &[u8]) -> bool {
        cfg_if::cfg_if! {
            if #[cfg(all(target_pointer_width = "64", target_os="macos"))] {
                bytes.starts_with(Self::MAGIC_HEADER_MH_CIGAM_64)
            }
            else if #[cfg(all(target_pointer_width = "64", target_os="linux"))] {
                bytes.starts_with(Self::MAGIC_HEADER_ELF_64)
            }
            else if #[cfg(all(target_pointer_width = "32", target_os="linux"))] {
                bytes.starts_with(Self::MAGIC_HEADER_ELF_32)
            }
            else if #[cfg(all(target_pointer_width = "64", target_os="windows"))] {
                bytes.starts_with(Self::MAGIC_HEADER_COFF_64)
            }
            else {
                false
            }
        }
    }

    #[cfg(feature = "compiler")]
    /// Generate a compilation
    pub fn generate_compilation<'data>(
        data: &'data [u8],
        compiler: &dyn Compiler,
        target: &Target,
        features: &Features,
        tunables: &dyn Tunables,
    ) -> Result<(CompileModuleInfo, Compilation, Vec<DataInitializer<'data>>), CompileError> {
        let environ = ModuleEnvironment::new();
        let translation = environ.translate(data).map_err(CompileError::Wasm)?;
        let memory_styles: PrimaryMap<MemoryIndex, MemoryStyle> = translation
            .module
            .memories
            .values()
            .map(|memory_type| tunables.memory_style(memory_type))
            .collect();
        let table_styles: PrimaryMap<TableIndex, TableStyle> = translation
            .module
            .tables
            .values()
            .map(|table_type| tunables.table_style(table_type))
            .collect();

        let compile_info = CompileModuleInfo {
            module: Arc::new(translation.module),
            features: features.clone(),
            memory_styles,
            table_styles,
        };

        // Compile the Module
        let compilation = compiler.compile_module(
            &target,
            &compile_info,
            translation.module_translation.as_ref().unwrap(),
            translation.function_body_inputs,
        )?;
        Ok((compile_info, compilation, translation.data_initializers))
    }

    /// Compile a data buffer into a `NativeArtifact`, which may then be instantiated.
    #[cfg(feature = "compiler")]
    pub fn new(
        engine: &NativeEngine,
        data: &[u8],
        tunables: &dyn Tunables,
    ) -> Result<Self, CompileError> {
        let mut engine_inner = engine.inner_mut();
        let target = engine.target();
        let (compile_info, compilation, data_initializers) = Self::generate_compilation(
            data,
            engine_inner.compiler()?,
            target,
            engine_inner.features(),
            tunables,
        )?;

        let data_initializers = data_initializers
            .iter()
            .map(OwnedDataInitializer::new)
            .collect::<Vec<_>>()
            .into_boxed_slice();

        let target_triple = target.triple();

        // We construct the function body lengths
        let function_body_lengths = compilation
            .get_function_bodies()
            .values()
            .map(|function_body| function_body.body.len() as u64)
            .collect::<PrimaryMap<LocalFunctionIndex, u64>>();

        let metadata = ModuleMetadata {
            compile_info,
            prefix: engine_inner.get_prefix(&data),
            data_initializers,
            function_body_lengths,
        };

        let mut obj = get_object_for_target(&target_triple).map_err(to_compile_error)?;
        let serialized_data = bincode::serialize(&metadata).map_err(to_compile_error)?;

        let mut metadata_binary = vec![0; 10];
        let mut writable = &mut metadata_binary[..];
        leb128::write::unsigned(&mut writable, serialized_data.len() as u64)
            .expect("Should write number");
        metadata_binary.extend(serialized_data);

        emit_data(&mut obj, WASMER_METADATA_SYMBOL, &metadata_binary).map_err(to_compile_error)?;
        emit_compilation(&mut obj, compilation, &metadata, &target_triple)
            .map_err(to_compile_error)?;

        let filepath = {
            let file = tempfile::Builder::new()
                .prefix("wasmer_native")
                .suffix(".o")
                .tempfile()
                .map_err(to_compile_error)?;

            // Re-open it.
            let (mut file, filepath) = file.keep().map_err(to_compile_error)?;
            let obj_bytes = obj.write().map_err(to_compile_error)?;

            file.write(&obj_bytes).map_err(to_compile_error)?;
            filepath
        };

        let shared_filepath = {
            let suffix = format!(".{}", Self::get_default_extension(&target_triple));
            let shared_file = tempfile::Builder::new()
                .prefix("wasmer_native")
                .suffix(&suffix)
                .tempfile()
                .map_err(to_compile_error)?;
            shared_file
                .into_temp_path()
                .keep()
                .map_err(to_compile_error)?
        };

        let host_target = Triple::host();
        let is_cross_compiling = target_triple != &host_target;
        let cross_compiling_args: Vec<String> = if is_cross_compiling {
            vec![
                format!("--target={}", target_triple),
                "-fuse-ld=lld".to_string(),
                "-nodefaultlibs".to_string(),
                "-nostdlib".to_string(),
            ]
        } else {
            vec![]
        };
        let target_args = match (target_triple.operating_system, is_cross_compiling) {
            (OperatingSystem::Windows, true) => vec!["-Wl,/force:unresolved"],
            (OperatingSystem::Windows, false) => vec!["-Wl,-undefined,dynamic_lookup"],
            _ => vec!["-nostartfiles", "-Wl,-undefined,dynamic_lookup"],
        };
        trace!(
            "Compiling for target {} from host {}",
            target_triple.to_string(),
            host_target.to_string()
        );

        let linker = if is_cross_compiling {
            "clang-10"
        } else {
            "gcc"
        };

        let output = Command::new(linker)
            .arg(&filepath)
            .arg("-o")
            .arg(&shared_filepath)
            .args(&target_args)
            // .args(&wasmer_symbols)
            .arg("-shared")
            .args(&cross_compiling_args)
            .arg("-v")
            .output()
            .map_err(to_compile_error)?;

        if !output.status.success() {
            return Err(CompileError::Codegen(format!(
                "Shared object file generator failed with:\nstderr:{}\nstdout:{}",
                String::from_utf8_lossy(&output.stderr).trim_end(),
                String::from_utf8_lossy(&output.stdout).trim_end()
            )));
        }
        trace!("gcc command result {:?}", output);
        if is_cross_compiling {
            Self::from_parts_crosscompiled(metadata, shared_filepath)
        } else {
            let lib = Library::new(&shared_filepath).map_err(to_compile_error)?;
            Self::from_parts(&mut engine_inner, metadata, shared_filepath, lib)
        }
    }

    /// Get the default extension when serializing this artifact
    pub fn get_default_extension(triple: &Triple) -> &'static str {
        match triple.operating_system {
            OperatingSystem::Windows => "dll",
            OperatingSystem::Darwin | OperatingSystem::Ios | OperatingSystem::MacOSX { .. } => {
                "dylib"
            }
            _ => "so",
        }
    }

    /// Construct a `NativeArtifact` from component parts.
    pub fn from_parts_crosscompiled(
        metadata: ModuleMetadata,
        sharedobject_path: PathBuf,
    ) -> Result<Self, CompileError> {
        let finished_functions: PrimaryMap<LocalFunctionIndex, FunctionBodyPtr> = PrimaryMap::new();
        let finished_dynamic_function_trampolines: PrimaryMap<FunctionIndex, FunctionBodyPtr> =
            PrimaryMap::new();
        let signatures: PrimaryMap<SignatureIndex, VMSharedSignatureIndex> = PrimaryMap::new();
        Ok(Self {
            sharedobject_path,
            metadata,
            library: None,
            finished_functions: finished_functions.into_boxed_slice(),
            finished_dynamic_function_trampolines: finished_dynamic_function_trampolines
                .into_boxed_slice(),
            signatures: signatures.into_boxed_slice(),
        })
    }

    /// Construct a `NativeArtifact` from component parts.
    pub fn from_parts(
        engine_inner: &mut NativeEngineInner,
        metadata: ModuleMetadata,
        sharedobject_path: PathBuf,
        lib: Library,
    ) -> Result<Self, CompileError> {
        let mut finished_functions: PrimaryMap<LocalFunctionIndex, FunctionBodyPtr> =
            PrimaryMap::new();
        for (function_local_index, function_len) in metadata.function_body_lengths.iter() {
            let function_name = metadata.get_function_name(&function_local_index);
            unsafe {
                // We use a fake function signature `fn()` because we just
                // want to get the function address.
                let func: LibrarySymbol<unsafe extern "C" fn()> = lib
                    .get(function_name.as_bytes())
                    .map_err(to_compile_error)?;
                let raw = *func.into_raw();
                // The function pointer is a fat pointer, however this information
                // is only used when retrieving the trap information which is not yet
                // implemented in this engine.
                let func_pointer =
                    std::slice::from_raw_parts(raw as *const (), *function_len as usize);
                let func_pointer = func_pointer as *const [()] as *mut [VMFunctionBody];
                finished_functions.push(FunctionBodyPtr(func_pointer));
            }
        }

        // Retrieve function call trampolines (for all signatures in the module)
        for (sig_index, func_type) in metadata.compile_info.module.signatures.iter() {
            let function_name = metadata.get_function_call_trampoline_name(&sig_index);
            unsafe {
                let trampoline: LibrarySymbol<VMTrampoline> = lib
                    .get(function_name.as_bytes())
                    .map_err(to_compile_error)?;
                engine_inner.add_trampoline(&func_type, *trampoline);
            }
        }

        // Retrieve dynamic function trampolines (only for imported functions)
        let mut finished_dynamic_function_trampolines: PrimaryMap<FunctionIndex, FunctionBodyPtr> =
            PrimaryMap::with_capacity(metadata.compile_info.module.num_imported_funcs);
        for func_index in metadata
            .compile_info
            .module
            .functions
            .keys()
            .take(metadata.compile_info.module.num_imported_funcs)
        {
            let function_name = metadata.get_dynamic_function_trampoline_name(&func_index);
            unsafe {
                let trampoline: LibrarySymbol<unsafe extern "C" fn()> = lib
                    .get(function_name.as_bytes())
                    .map_err(to_compile_error)?;
                let raw = *trampoline.into_raw();
                let trampoline_pointer = std::slice::from_raw_parts(raw as *const (), 0);
                let trampoline_pointer =
                    trampoline_pointer as *const [()] as *mut [VMFunctionBody];
                finished_dynamic_function_trampolines.push(FunctionBodyPtr(trampoline_pointer));
            }
        }

        // Leaving frame infos from now, as they are not yet used
        // however they might be useful for the future.
        // let frame_infos = compilation
        //     .get_frame_info()
        //     .values()
        //     .map(|frame_info| SerializableFunctionFrameInfo::Processed(frame_info.clone()))
        //     .collect::<PrimaryMap<LocalFunctionIndex, _>>();
        // Self::from_parts(&mut engine_inner, lib, metadata, )
        // let frame_info_registration = register_frame_info(
        //     serializable.module.clone(),
        //     &finished_functions,
        //     serializable.compilation.function_frame_info.clone(),
        // );

        // Compute indices into the shared signature table.
        let signatures = {
            let signature_registry = engine_inner.signatures();
            metadata
                .compile_info
                .module
                .signatures
                .values()
                .map(|sig| signature_registry.register(sig))
                .collect::<PrimaryMap<_, _>>()
        };

        Ok(Self {
            sharedobject_path,
            metadata,
            library: Some(lib),
            finished_functions: finished_functions.into_boxed_slice(),
            finished_dynamic_function_trampolines: finished_dynamic_function_trampolines
                .into_boxed_slice(),
            signatures: signatures.into_boxed_slice(),
        })
    }

    /// Compile a data buffer into a `NativeArtifact`, which may then be instantiated.
    #[cfg(not(feature = "compiler"))]
    pub fn new(_engine: &NativeEngine, _data: &[u8]) -> Result<Self, CompileError> {
        Err(CompileError::Codegen(
            "Compilation is not enabled in the engine".to_string(),
        ))
    }

    /// Deserialize a `NativeArtifact` from bytes.
    ///
    /// # Safety
    ///
    /// The bytes must represent a serialized WebAssembly module.
    pub unsafe fn deserialize(
        engine: &NativeEngine,
        bytes: &[u8],
    ) -> Result<Self, DeserializeError> {
        if !Self::is_deserializable(&bytes) {
            return Err(DeserializeError::Incompatible(
                "The provided bytes are not in any native format Wasmer can understand".to_string(),
            ));
        }
        // Dump the bytes into a file, so we can read it with our `dlopen`
        let named_file = NamedTempFile::new()?;
        let (mut file, path) = named_file.keep().map_err(|e| e.error)?;
        file.write_all(&bytes)?;
        // We already checked for the header, so we don't need
        // to check again.
        Self::deserialize_from_file_unchecked(&engine, &path)
    }

    /// Deserialize a `NativeArtifact` from a file path.
    ///
    /// # Safety
    ///
    /// The file's content must represent a serialized WebAssembly module.
    pub unsafe fn deserialize_from_file(
        engine: &NativeEngine,
        path: &Path,
    ) -> Result<Self, DeserializeError> {
        let mut file = File::open(&path)?;
        let mut buffer = [0; 5];
        // read up to 5 bytes
        file.read_exact(&mut buffer)?;
        if !Self::is_deserializable(&buffer) {
            return Err(DeserializeError::Incompatible(
                "The provided bytes are not in any native format Wasmer can understand".to_string(),
            ));
        }
        Self::deserialize_from_file_unchecked(&engine, &path)
    }

    /// Deserialize a `NativeArtifact` from a file path (unchecked).
    ///
    /// # Safety
    ///
    /// The file's content must represent a serialized WebAssembly module.
    pub unsafe fn deserialize_from_file_unchecked(
        engine: &NativeEngine,
        path: &Path,
    ) -> Result<Self, DeserializeError> {
        let lib = Library::new(&path).map_err(|e| {
            DeserializeError::CorruptedBinary(format!("Library loading failed: {}", e))
        })?;
        let shared_path: PathBuf = PathBuf::from(path);
        // We use 10 + 1, as the length of the module will take 10 bytes
        // (we construct it like that in `metadata_length`) and we also want
        // to take the first element of the data to construct the slice from
        // it.
        let symbol: LibrarySymbol<*mut [u8; 10 + 1]> =
            lib.get(WASMER_METADATA_SYMBOL).map_err(|e| {
                DeserializeError::CorruptedBinary(format!(
                    "The provided object file doesn't seem to be generated by Wasmer: {}",
                    e
                ))
            })?;
        use std::ops::Deref;
        use std::slice;

        let size = &mut **symbol.deref();
        let mut readable = &size[..];
        let metadata_len = leb128::read::unsigned(&mut readable).map_err(|_e| {
            DeserializeError::CorruptedBinary("Can't read metadata size".to_string())
        })?;
        let metadata_slice: &'static [u8] =
            slice::from_raw_parts(&size[10] as *const u8, metadata_len as usize);
        let metadata: ModuleMetadata = bincode::deserialize(metadata_slice)
            .map_err(|e| DeserializeError::CorruptedBinary(format!("{:?}", e)))?;
        let mut engine_inner = engine.inner_mut();

        Self::from_parts(&mut engine_inner, metadata, shared_path, lib)
            .map_err(DeserializeError::Compiler)
    }
}

impl Artifact for NativeArtifact {
    fn module(&self) -> Arc<ModuleInfo> {
        self.metadata.compile_info.module.clone()
    }

    fn module_ref(&self) -> &ModuleInfo {
        &self.metadata.compile_info.module
    }

    fn module_mut(&mut self) -> Option<&mut ModuleInfo> {
        Arc::get_mut(&mut self.metadata.compile_info.module)
    }

    fn register_frame_info(&self) {
        // Do nothing for now
    }

    fn features(&self) -> &Features {
        &self.metadata.compile_info.features
    }

    fn data_initializers(&self) -> &[OwnedDataInitializer] {
        &*self.metadata.data_initializers
    }

    fn memory_styles(&self) -> &PrimaryMap<MemoryIndex, MemoryStyle> {
        &self.metadata.compile_info.memory_styles
    }

    fn table_styles(&self) -> &PrimaryMap<TableIndex, TableStyle> {
        &self.metadata.compile_info.table_styles
    }

    fn finished_functions(&self) -> &BoxedSlice<LocalFunctionIndex, FunctionBodyPtr> {
        &self.finished_functions
    }

    fn finished_dynamic_function_trampolines(&self) -> &BoxedSlice<FunctionIndex, FunctionBodyPtr> {
        &self.finished_dynamic_function_trampolines
    }

    fn signatures(&self) -> &BoxedSlice<SignatureIndex, VMSharedSignatureIndex> {
        &self.signatures
    }

    fn preinstantiate(&self) -> Result<(), InstantiationError> {
        if self.library.is_none() {
            return Err(InstantiationError::Link(LinkError::Trap(
                RuntimeError::new("Cross compiled artifacts can't be instantiated."),
            )));
        }
        Ok(())
    }

    /// Serialize a NativeArtifact
    fn serialize(&self) -> Result<Vec<u8>, SerializeError> {
        Ok(std::fs::read(&self.sharedobject_path)?)
    }
}<|MERGE_RESOLUTION|>--- conflicted
+++ resolved
@@ -28,18 +28,14 @@
     Artifact, DeserializeError, InstantiationError, LinkError, RuntimeError, SerializeError,
 };
 #[cfg(feature = "compiler")]
-<<<<<<< HEAD
-use wasmer_object::{emit_compilation, emit_data, get_object_for_target, CompilationNamer};
-use wasmer_vm::{
-    FunctionBodyPtr, ModuleInfo, VMFunctionBody, VMSharedSignatureIndex, VMTrampoline,
-};
-=======
 use wasmer_engine::{Engine, Tunables};
 use wasmer_object::CompilationNamer;
 #[cfg(feature = "compiler")]
 use wasmer_object::{emit_compilation, emit_data, get_object_for_target};
->>>>>>> c86fb49e
-use wasmer_vm::{MemoryStyle, TableStyle};
+use wasmer_vm::{
+    FunctionBodyPtr, MemoryStyle, ModuleInfo, TableStyle, VMFunctionBody, VMSharedSignatureIndex,
+    VMTrampoline,
+};
 
 /// A compiled wasm module, ready to be instantiated.
 pub struct NativeArtifact {
